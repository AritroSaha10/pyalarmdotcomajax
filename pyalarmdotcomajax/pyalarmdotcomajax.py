--- conflicted
+++ resolved
@@ -1,419 +1,413 @@
-"""pyalarmdotcomajax module."""
-import asyncio
-import logging
-import aiohttp
-from bs4 import BeautifulSoup
-
-_LOGGER = logging.getLogger(__name__)
-
-
-class Alarmdotcom:
-    """
-    Access to alarm.com partners and accounts.
-
-    This class is used to interface with the options available through
-    alarm.com. The basic functions of checking system status and arming
-    and disarming the system are possible.
-    """
-
-    URL_BASE = "https://www.alarm.com/"
-    LOGIN_URL = "https://www.alarm.com/login"
-    LOGIN_USERNAME_FIELD = "ctl00$ContentPlaceHolder1$loginform$txtUserName"
-    LOGIN_PASSWORD_FIELD = "txtPassword"
-    LOGIN_POST_URL = "https://www.alarm.com/web/Default.aspx"
-    VIEWSTATE_FIELD = "__VIEWSTATE"
-    VIEWSTATEGENERATOR_FIELD = "__VIEWSTATEGENERATOR"
-    EVENTVALIDATION_FIELD = "__EVENTVALIDATION"
-    PREVIOUSPAGE_FIELD = "__PREVIOUSPAGE"
-    SYSTEMITEMS_URL = "https://www.alarm.com/web/api/systems/availableSystemItems"
-<<<<<<< HEAD
-    SYSTEM_URL_BASE = "https://www.alarm.com/web/api/systems/systems/"
-    PARTITION_URL_BASE = "https://www.alarm.com/web/api/devices/partitions/"
-    TROUBLECONDITIONS_URL = "https://www.alarm.com/web/api/troubleConditions/troubleConditions?forceRefresh=false"
-    SENSOR_STATUS_URL = "https://www.alarm.com/web/api/devices/sensors"
-    THERMOSTAT_STATUS_URL = "https://www.alarm.com/web/api/devices/thermostats"
-=======
-    SYSTEM_URL_TEMPLATE = "{}web/api/systems/systems/{}"
-    PARTITION_URL_TEMPLATE = "{}web/api/devices/partitions/{}"
-    TROUBLECONDITIONS_URL_TEMPLATE = (
-        "{}web/api/troubleConditions/troubleConditions?forceRefresh=false"
-    )
-    SENSOR_STATUS_URL_TEMPLATE = "{}web/api/devices/sensors"
->>>>>>> 1e838c96
-    STATEMAP = (
-        "",
-        "disarmed",
-        "armed stay",
-        "armed away",
-    )  # index is ADC's json status, value is integration's status
-    COMMAND_LIST = {
-        "Disarm": {"command": "disarm"},
-        "Arm+Stay": {"command": "armStay"},
-        "Arm+Away": {"command": "armAway"},
-    }
-    THERMOSTAT_ATTRIBUTES = (
-        "ambientTemp",
-        "coolSetpoint",
-        "fanMode",
-        "heatSetpoint",
-        "humidityLevel",
-        "state"
-    )
-
-    def __init__(
-        self, username, password, websession, forcebypass, noentrydelay, silentarming
-    ):
-        """
-        Use aiohttp to make a request to alarm.com
-
-        :param username: Alarm.com username
-        :param password: Alarm.com password
-        :param websession: AIOHttp Websession
-        :param loop: Async loop.
-        """
-        self._username = username
-        self._password = password
-        self._websession = websession
-        self.state = ""  # empty string instead of None
-        self.sensor_status = None
-        self._ajax_headers = {
-            "Accept": "application/vnd.api+json",
-            "ajaxrequestuniquekey": None,
-        }
-        self._systemid = None
-        self._partitionid = None
-        self._forcebypass = forcebypass  # "stay","away","true","false"
-        self._noentrydelay = noentrydelay  # "stay","away","true","false"
-        self._silentarming = silentarming  # "stay","away","true","false"
-        self._thermostat_detected = False
-
-    async def async_login(self):
-        """Login to Alarm.com."""
-        _LOGGER.debug("Attempting to log into Alarm.com...")
-        try:
-            # load login page once and grab VIEWSTATE/cookies
-            async with self._websession.get(url=self.LOGIN_URL) as resp:
-                text = await resp.text()
-                _LOGGER.debug("Response status from Alarm.com: %s", resp.status)
-                tree = BeautifulSoup(text, "html.parser")
-                login_info = {
-                    self.VIEWSTATE_FIELD: tree.select(
-                        "#{}".format(self.VIEWSTATE_FIELD)
-                    )[0].attrs.get("value"),
-                    self.VIEWSTATEGENERATOR_FIELD: tree.select(
-                        "#{}".format(self.VIEWSTATEGENERATOR_FIELD)
-                    )[0].attrs.get("value"),
-                    self.EVENTVALIDATION_FIELD: tree.select(
-                        "#{}".format(self.EVENTVALIDATION_FIELD)
-                    )[0].attrs.get("value"),
-                    self.PREVIOUSPAGE_FIELD: tree.select(
-                        "#{}".format(self.PREVIOUSPAGE_FIELD)
-                    )[0].attrs.get("value"),
-                }
-                _LOGGER.debug(login_info)
-                _LOGGER.info("Attempting login to Alarm.com")
-        except (asyncio.TimeoutError, aiohttp.ClientError):
-            _LOGGER.error("Can not load login page from Alarm.com")
-            return False
-        except (AttributeError, IndexError):
-            _LOGGER.error("Unable to extract login info from Alarm.com")
-            raise
-        try:
-            # login and grab ajax key
-            async with self._websession.post(
-                url=self.LOGIN_POST_URL,
-                data={
-                    self.LOGIN_USERNAME_FIELD: self._username,
-                    self.LOGIN_PASSWORD_FIELD: self._password,
-                    self.VIEWSTATE_FIELD: login_info[self.VIEWSTATE_FIELD],
-                    self.VIEWSTATEGENERATOR_FIELD: login_info[
-                        self.VIEWSTATEGENERATOR_FIELD
-                    ],
-                    self.EVENTVALIDATION_FIELD: login_info[self.EVENTVALIDATION_FIELD],
-                    self.PREVIOUSPAGE_FIELD: login_info[self.PREVIOUSPAGE_FIELD],
-                    "IsFromNewSite": "1",
-                },
-            ) as resp:
-                self._ajax_headers["ajaxrequestuniquekey"] = resp.cookies["afg"].value
-        except (asyncio.TimeoutError, aiohttp.ClientError):
-            _LOGGER.error("Can not login to Alarm.com")
-            return False
-        except KeyError:
-            _LOGGER.error("Unable to extract ajax key from Alarm.com")
-            raise
-        try:
-            # grab system id
-            async with self._websession.get(
-                url=self.SYSTEMITEMS_URL, headers=self._ajax_headers
-            ) as resp:
-                json = await (resp.json())
-            self._systemid = json["data"][0]["id"]
-        except (asyncio.TimeoutError, aiohttp.ClientError):
-            _LOGGER.error("Can not load system data from Alarm.com")
-            return False
-        except (KeyError, IndexError):
-            _LOGGER.error("Unable to extract system id from Alarm.com")
-            raise
-        try:
-            # grab partition id
-            async with self._websession.get(
-                url=self.SYSTEM_URL_TEMPLATE.format(self.URL_BASE, self._systemid),
-                headers=self._ajax_headers,
-            ) as resp:
-                json = await (resp.json())
-            self._partitionid = json["data"]["relationships"]["partitions"]["data"][0][
-                "id"
-            ]
-            thermostats = json["data"]["relationships"].get("thermostats", {}).get("data", [])
-            self._thermostat_detected = len(thermostats) > 0
-        except (asyncio.TimeoutError, aiohttp.ClientError):
-            _LOGGER.error("Can not load partition data from Alarm.com")
-            return False
-        except (KeyError, IndexError):
-            _LOGGER.error("Unable to extract partition id from Alarm.com")
-            raise
-        return True
-
-    async def async_update(self):
-        """Fetch the latest state."""
-        _LOGGER.debug("Calling update on Alarm.com")
-        if not self._ajax_headers["ajaxrequestuniquekey"]:
-            await self.async_login()
-        try:
-            # grab partition status
-            async with self._websession.get(
-                url=self.PARTITION_URL_TEMPLATE.format(
-                    self.URL_BASE, self._partitionid
-                ),
-                headers=self._ajax_headers,
-            ) as resp:
-                json = await (resp.json())
-            self.sensor_status = json["data"]["attributes"]["needsClearIssuesPrompt"]
-            self.sensor_status = (
-                "System needs to be cleared" if self.sensor_status else "System OK"
-            )
-            self.state = json["data"]["attributes"]["state"]
-            self.state = self.STATEMAP[self.state]
-            _LOGGER.debug(
-                "Got state %s, mapping to %s",
-                json["data"]["attributes"]["state"],
-                self.state,
-            )
-        except (asyncio.TimeoutError, aiohttp.ClientError):
-            _LOGGER.error("Can not load state data from Alarm.com")
-            return False
-        except KeyError:
-            _LOGGER.error("Unable to extract state data from Alarm.com")
-            # We may have timed out. Re-login again
-            self.state = None
-            self.sensor_status = None
-            self._ajax_headers["ajaxrequestuniquekey"] = None
-            await self.async_update()
-        try:
-            async with self._websession.get(
-                url=self.SENSOR_STATUS_URL_TEMPLATE.format(self.URL_BASE),
-                headers=self._ajax_headers,
-            ) as resp:
-                json = await (resp.json())
-            for sensor in json["data"]:
-                self.sensor_status += (
-                    ", "
-                    + sensor["attributes"]["description"]
-                    + " is "
-                    + sensor["attributes"]["stateText"]
-                )
-        except (asyncio.TimeoutError, aiohttp.ClientError):
-            _LOGGER.error("Can not load sensor status from Alarm.com")
-            return False
-        except KeyError:
-            _LOGGER.error("Unable to extract sensor status from Alarm.com")
-            raise
-        if self._thermostat_detected:
-            try:
-                async with self._websession.get(
-                    url=self.THERMOSTAT_STATUS_URL, headers=self._ajax_headers
-                ) as resp:
-                    json = await (resp.json())
-                for sensor in json["data"]:
-                    for attribute in self.THERMOSTAT_ATTRIBUTES:
-                        if attribute not in sensor["attributes"]:
-                            continue
-                        self.sensor_status += (
-                            ", "
-                            + sensor["attributes"]["description"]
-                            + "_" + attribute
-                            + " is "
-                            + str(sensor["attributes"][attribute])
-                        )
-            except (asyncio.TimeoutError, aiohttp.ClientError):
-                _LOGGER.error("Can not load thermostat status from Alarm.com")
-                return False
-            except KeyError:
-                _LOGGER.error("Unable to extract thermostat status from Alarm.com")
-                raise
-        try:
-            async with self._websession.get(
-                url=self.TROUBLECONDITIONS_URL_TEMPLATE.format(self.URL_BASE),
-                headers=self._ajax_headers,
-            ) as resp:
-                json = await (resp.json())
-            for troublecondition in json["data"]:
-                self.sensor_status += (
-                    ", " + troublecondition["attributes"]["description"]
-                )
-        except (asyncio.TimeoutError, aiohttp.ClientError):
-            _LOGGER.error("Can not load trouble conditions from Alarm.com")
-            return False
-        except KeyError:
-            _LOGGER.error("Unable to extract trouble conditions from Alarm.com")
-            raise
-        return True
-
-    async def _send(self, event, forcebypass, noentrydelay, silentarming):
-        """Generic function for sending commands to Alarm.com
-
-        :param event: Event command to send to alarm.com
-        """
-        _LOGGER.debug("Sending %s to Alarm.com", event)
-        if event == "Disarm":
-            json = {"statePollOnly": False}
-        else:
-            json = {
-                "statePollOnly": False,
-                **{
-                    key: value
-                    for key, value in {
-                        "forceBypass": forcebypass,
-                        "noEntryDelay": noentrydelay,
-                        "silentArming": silentarming,
-                    }.items()
-                    if value is True
-                },
-            }
-        async with self._websession.post(
-            url=self.PARTITION_URL_TEMPLATE.format(self.URL_BASE, self._partitionid)
-            + "/"
-            + self.COMMAND_LIST[event]["command"],
-            json=json,
-            headers=self._ajax_headers,
-        ) as resp:
-            _LOGGER.debug("Response from Alarm.com %s", resp.status)
-            if resp.status == 200:
-                # Update alarm.com status after calling state change.
-                await self.async_update()
-            if resp.status == 403:
-                # May have been logged out, try again
-                _LOGGER.warning(
-                    "Error executing %s, logging in and trying again...", event
-                )
-                await self.async_login()
-                if event == "Disarm":
-                    await self.async_alarm_disarm()
-                elif event == "Arm+Stay":
-                    await self.async_alarm_arm_stay()
-                elif event == "Arm+Away":
-                    await self.async_alarm_arm_away()
-            elif resp.status >= 400:
-                _LOGGER.error("%s failed with HTTP code %s", event, resp.status)
-                _LOGGER.error(
-                    "Arming parameters: force_bypass = %s, no_entry_delay = %s, silent_arming = %s",
-                    forcebypass,
-                    noentrydelay,
-                    silentarming,
-                )
-        return True
-
-    async def async_alarm_disarm(self):
-        """Send disarm command."""
-        await self._send("Disarm", False, False, False)
-
-    async def async_alarm_arm_stay(self):
-        """Send arm stay command."""
-        forcebypass = self._forcebypass in ["stay", "true"]
-        noentrydelay = self._noentrydelay in ["stay", "true"]
-        silentarming = self._silentarming in ["stay", "true"]
-        await self._send("Arm+Stay", forcebypass, noentrydelay, silentarming)
-
-    async def async_alarm_arm_away(self):
-        """Send arm away command."""
-        forcebypass = self._forcebypass in ["away", "true"]
-        noentrydelay = self._noentrydelay in ["away", "true"]
-        silentarming = self._silentarming in ["away", "true"]
-        await self._send("Arm+Away", forcebypass, noentrydelay, silentarming)
-
-
-class AlarmdotcomADT(Alarmdotcom):
-    """
-    Access to control.adt.com portal.
-
-    This class logs in via the control.adt.com portal instead of the alarm.com portal.
-    """
-
-    URL_BASE = "https://control.adt.com/"  # this overrides the URL_BASE in the Alarmdotcom class
-    LOGIN_POST_URL = "https://control.adt.com/login.asp"  # this overrides the LOGIN_POST_URL in the Alarmdotcom class
-    IDENTITY_URL = "https://control.adt.com/system-install/api/identity"
-    SKIP_2FA_URL = "https://control.adt.com/system-install/api/engines/twoFactorAuthentication/twoFactorSettings/{}/skipTwoFactorSetup"
-    DOTNETLOGIN_URL = "https://control.adt.com/system-install/api/installmanager/getCustomerDotNetLoginUrl"
-    WRAPUPJOURNEY_URL = (
-        "https://control.adt.com/system-install/api/installmanager/wrapupJourney"
-    )
-
-    async def async_login(self):
-        """Login to control.adt.com."""
-        _LOGGER.debug("Attempting to log into control.adt.com...")
-        try:
-            # login and grab ajax key
-            async with self._websession.post(
-                url=self.LOGIN_POST_URL,
-                data={
-                    "JavaScriptTest": 1,
-                    "cookieTest": 1,
-                    "login": self._username,
-                    "password": self._password,
-                    "submit_banner_form": "Login",
-                },
-            ) as resp:
-                self._ajax_headers["ajaxrequestuniquekey"] = resp.cookies["afg"].value
-        except (asyncio.TimeoutError, aiohttp.ClientError):
-            _LOGGER.error("Can not login to Alarm.com")
-            return False
-        except KeyError:
-            _LOGGER.error("Unable to extract ajax key from Alarm.com")
-            raise
-        try:
-            # grab system id
-            async with self._websession.get(
-                url=self.IDENTITY_URL, headers=self._ajax_headers
-            ) as resp:
-                json = await resp.json()
-            adt_id = json["value"]["id"]
-            self._systemid = json["value"]["customerId"]
-            await self._websession.post(
-                url=self.SKIP_2FA_URL.format(adt_id), headers=self._ajax_headers
-            )
-            async with self._websession.post(
-                url=self.DOTNETLOGIN_URL, headers=self._ajax_headers,
-            ) as resp:
-                json = await resp.json()
-            dotnet_url = json["value"]["url"]
-            await self._websession.post(
-                url=self.WRAPUPJOURNEY_URL, headers=self._ajax_headers,
-            )
-            async with self._websession.get(url=dotnet_url) as resp:
-                self._ajax_headers["ajaxrequestuniquekey"] = resp.cookies["afg"].value
-            # grab partition id
-            async with self._websession.get(
-                url=self.SYSTEM_URL_TEMPLATE.format(self.URL_BASE, self._systemid),
-                headers=self._ajax_headers,
-            ) as resp:
-                json = await (resp.json())
-            self._partitionid = json["data"]["relationships"]["partitions"]["data"][0][
-                "id"
-            ]
-        except (asyncio.TimeoutError, aiohttp.ClientError):
-            _LOGGER.error("Unable to log in to adt.com")
-            return False
-        except (KeyError, IndexError):
-            _LOGGER.error("Unable to extract data from adt.com")
-            raise
-        return True
+"""pyalarmdotcomajax module."""
+import asyncio
+import logging
+import aiohttp
+from bs4 import BeautifulSoup
+
+_LOGGER = logging.getLogger(__name__)
+
+
+class Alarmdotcom:
+    """
+    Access to alarm.com partners and accounts.
+
+    This class is used to interface with the options available through
+    alarm.com. The basic functions of checking system status and arming
+    and disarming the system are possible.
+    """
+
+    URL_BASE = "https://www.alarm.com/"
+    LOGIN_URL = "https://www.alarm.com/login"
+    LOGIN_USERNAME_FIELD = "ctl00$ContentPlaceHolder1$loginform$txtUserName"
+    LOGIN_PASSWORD_FIELD = "txtPassword"
+    LOGIN_POST_URL = "https://www.alarm.com/web/Default.aspx"
+    VIEWSTATE_FIELD = "__VIEWSTATE"
+    VIEWSTATEGENERATOR_FIELD = "__VIEWSTATEGENERATOR"
+    EVENTVALIDATION_FIELD = "__EVENTVALIDATION"
+    PREVIOUSPAGE_FIELD = "__PREVIOUSPAGE"
+    SYSTEMITEMS_URL = "https://www.alarm.com/web/api/systems/availableSystemItems"
+    SYSTEM_URL_TEMPLATE = "{}web/api/systems/systems/{}"
+    PARTITION_URL_TEMPLATE = "{}web/api/devices/partitions/{}"
+    TROUBLECONDITIONS_URL_TEMPLATE = (
+        "{}web/api/troubleConditions/troubleConditions?forceRefresh=false"
+    )
+    SENSOR_STATUS_URL_TEMPLATE = "{}web/api/devices/sensors"
+    THERMOSTAT_STATUS_URL_TEMPLATE = "{}web/api/devices/thermostats"
+    STATEMAP = (
+        "",
+        "disarmed",
+        "armed stay",
+        "armed away",
+    )  # index is ADC's json status, value is integration's status
+    COMMAND_LIST = {
+        "Disarm": {"command": "disarm"},
+        "Arm+Stay": {"command": "armStay"},
+        "Arm+Away": {"command": "armAway"},
+    }
+    THERMOSTAT_ATTRIBUTES = (
+        "ambientTemp",
+        "coolSetpoint",
+        "fanMode",
+        "heatSetpoint",
+        "humidityLevel",
+        "state"
+    )
+
+    def __init__(
+        self, username, password, websession, forcebypass, noentrydelay, silentarming
+    ):
+        """
+        Use aiohttp to make a request to alarm.com
+
+        :param username: Alarm.com username
+        :param password: Alarm.com password
+        :param websession: AIOHttp Websession
+        :param loop: Async loop.
+        """
+        self._username = username
+        self._password = password
+        self._websession = websession
+        self.state = ""  # empty string instead of None
+        self.sensor_status = None
+        self._ajax_headers = {
+            "Accept": "application/vnd.api+json",
+            "ajaxrequestuniquekey": None,
+        }
+        self._systemid = None
+        self._partitionid = None
+        self._forcebypass = forcebypass  # "stay","away","true","false"
+        self._noentrydelay = noentrydelay  # "stay","away","true","false"
+        self._silentarming = silentarming  # "stay","away","true","false"
+        self._thermostat_detected = False
+
+    async def async_login(self):
+        """Login to Alarm.com."""
+        _LOGGER.debug("Attempting to log into Alarm.com...")
+        try:
+            # load login page once and grab VIEWSTATE/cookies
+            async with self._websession.get(url=self.LOGIN_URL) as resp:
+                text = await resp.text()
+                _LOGGER.debug("Response status from Alarm.com: %s", resp.status)
+                tree = BeautifulSoup(text, "html.parser")
+                login_info = {
+                    self.VIEWSTATE_FIELD: tree.select(
+                        "#{}".format(self.VIEWSTATE_FIELD)
+                    )[0].attrs.get("value"),
+                    self.VIEWSTATEGENERATOR_FIELD: tree.select(
+                        "#{}".format(self.VIEWSTATEGENERATOR_FIELD)
+                    )[0].attrs.get("value"),
+                    self.EVENTVALIDATION_FIELD: tree.select(
+                        "#{}".format(self.EVENTVALIDATION_FIELD)
+                    )[0].attrs.get("value"),
+                    self.PREVIOUSPAGE_FIELD: tree.select(
+                        "#{}".format(self.PREVIOUSPAGE_FIELD)
+                    )[0].attrs.get("value"),
+                }
+                _LOGGER.debug(login_info)
+                _LOGGER.info("Attempting login to Alarm.com")
+        except (asyncio.TimeoutError, aiohttp.ClientError):
+            _LOGGER.error("Can not load login page from Alarm.com")
+            return False
+        except (AttributeError, IndexError):
+            _LOGGER.error("Unable to extract login info from Alarm.com")
+            raise
+        try:
+            # login and grab ajax key
+            async with self._websession.post(
+                url=self.LOGIN_POST_URL,
+                data={
+                    self.LOGIN_USERNAME_FIELD: self._username,
+                    self.LOGIN_PASSWORD_FIELD: self._password,
+                    self.VIEWSTATE_FIELD: login_info[self.VIEWSTATE_FIELD],
+                    self.VIEWSTATEGENERATOR_FIELD: login_info[
+                        self.VIEWSTATEGENERATOR_FIELD
+                    ],
+                    self.EVENTVALIDATION_FIELD: login_info[self.EVENTVALIDATION_FIELD],
+                    self.PREVIOUSPAGE_FIELD: login_info[self.PREVIOUSPAGE_FIELD],
+                    "IsFromNewSite": "1",
+                },
+            ) as resp:
+                self._ajax_headers["ajaxrequestuniquekey"] = resp.cookies["afg"].value
+        except (asyncio.TimeoutError, aiohttp.ClientError):
+            _LOGGER.error("Can not login to Alarm.com")
+            return False
+        except KeyError:
+            _LOGGER.error("Unable to extract ajax key from Alarm.com")
+            raise
+        try:
+            # grab system id
+            async with self._websession.get(
+                url=self.SYSTEMITEMS_URL, headers=self._ajax_headers
+            ) as resp:
+                json = await (resp.json())
+            self._systemid = json["data"][0]["id"]
+        except (asyncio.TimeoutError, aiohttp.ClientError):
+            _LOGGER.error("Can not load system data from Alarm.com")
+            return False
+        except (KeyError, IndexError):
+            _LOGGER.error("Unable to extract system id from Alarm.com")
+            raise
+        try:
+            # grab partition id
+            async with self._websession.get(
+                url=self.SYSTEM_URL_TEMPLATE.format(self.URL_BASE, self._systemid),
+                headers=self._ajax_headers,
+            ) as resp:
+                json = await (resp.json())
+            self._partitionid = json["data"]["relationships"]["partitions"]["data"][0][
+                "id"
+            ]
+            thermostats = json["data"]["relationships"].get("thermostats", {}).get("data", [])
+            self._thermostat_detected = len(thermostats) > 0
+        except (asyncio.TimeoutError, aiohttp.ClientError):
+            _LOGGER.error("Can not load partition data from Alarm.com")
+            return False
+        except (KeyError, IndexError):
+            _LOGGER.error("Unable to extract partition id from Alarm.com")
+            raise
+        return True
+
+    async def async_update(self):
+        """Fetch the latest state."""
+        _LOGGER.debug("Calling update on Alarm.com")
+        if not self._ajax_headers["ajaxrequestuniquekey"]:
+            await self.async_login()
+        try:
+            # grab partition status
+            async with self._websession.get(
+                url=self.PARTITION_URL_TEMPLATE.format(
+                    self.URL_BASE, self._partitionid
+                ),
+                headers=self._ajax_headers,
+            ) as resp:
+                json = await (resp.json())
+            self.sensor_status = json["data"]["attributes"]["needsClearIssuesPrompt"]
+            self.sensor_status = (
+                "System needs to be cleared" if self.sensor_status else "System OK"
+            )
+            self.state = json["data"]["attributes"]["state"]
+            self.state = self.STATEMAP[self.state]
+            _LOGGER.debug(
+                "Got state %s, mapping to %s",
+                json["data"]["attributes"]["state"],
+                self.state,
+            )
+        except (asyncio.TimeoutError, aiohttp.ClientError):
+            _LOGGER.error("Can not load state data from Alarm.com")
+            return False
+        except KeyError:
+            _LOGGER.error("Unable to extract state data from Alarm.com")
+            # We may have timed out. Re-login again
+            self.state = None
+            self.sensor_status = None
+            self._ajax_headers["ajaxrequestuniquekey"] = None
+            await self.async_update()
+        try:
+            async with self._websession.get(
+                url=self.SENSOR_STATUS_URL_TEMPLATE.format(self.URL_BASE),
+                headers=self._ajax_headers,
+            ) as resp:
+                json = await (resp.json())
+            for sensor in json["data"]:
+                self.sensor_status += (
+                    ", "
+                    + sensor["attributes"]["description"]
+                    + " is "
+                    + sensor["attributes"]["stateText"]
+                )
+        except (asyncio.TimeoutError, aiohttp.ClientError):
+            _LOGGER.error("Can not load sensor status from Alarm.com")
+            return False
+        except KeyError:
+            _LOGGER.error("Unable to extract sensor status from Alarm.com")
+            raise
+        if self._thermostat_detected:
+            try:
+                async with self._websession.get(
+                    url=self.THERMOSTAT_STATUS_URL_TEMPLATE.format(self.URL_BASE),
+                    headers=self._ajax_headers
+                ) as resp:
+                    json = await (resp.json())
+                for sensor in json["data"]:
+                    for attribute in self.THERMOSTAT_ATTRIBUTES:
+                        if attribute not in sensor["attributes"]:
+                            continue
+                        self.sensor_status += (
+                            ", "
+                            + sensor["attributes"]["description"]
+                            + "_" + attribute
+                            + " is "
+                            + str(sensor["attributes"][attribute])
+                        )
+            except (asyncio.TimeoutError, aiohttp.ClientError):
+                _LOGGER.error("Can not load thermostat status from Alarm.com")
+                return False
+            except KeyError:
+                _LOGGER.error("Unable to extract thermostat status from Alarm.com")
+                raise
+        try:
+            async with self._websession.get(
+                url=self.TROUBLECONDITIONS_URL_TEMPLATE.format(self.URL_BASE),
+                headers=self._ajax_headers,
+            ) as resp:
+                json = await (resp.json())
+            for troublecondition in json["data"]:
+                self.sensor_status += (
+                    ", " + troublecondition["attributes"]["description"]
+                )
+        except (asyncio.TimeoutError, aiohttp.ClientError):
+            _LOGGER.error("Can not load trouble conditions from Alarm.com")
+            return False
+        except KeyError:
+            _LOGGER.error("Unable to extract trouble conditions from Alarm.com")
+            raise
+        return True
+
+    async def _send(self, event, forcebypass, noentrydelay, silentarming):
+        """Generic function for sending commands to Alarm.com
+
+        :param event: Event command to send to alarm.com
+        """
+        _LOGGER.debug("Sending %s to Alarm.com", event)
+        if event == "Disarm":
+            json = {"statePollOnly": False}
+        else:
+            json = {
+                "statePollOnly": False,
+                **{
+                    key: value
+                    for key, value in {
+                        "forceBypass": forcebypass,
+                        "noEntryDelay": noentrydelay,
+                        "silentArming": silentarming,
+                    }.items()
+                    if value is True
+                },
+            }
+        async with self._websession.post(
+            url=self.PARTITION_URL_TEMPLATE.format(self.URL_BASE, self._partitionid)
+            + "/"
+            + self.COMMAND_LIST[event]["command"],
+            json=json,
+            headers=self._ajax_headers,
+        ) as resp:
+            _LOGGER.debug("Response from Alarm.com %s", resp.status)
+            if resp.status == 200:
+                # Update alarm.com status after calling state change.
+                await self.async_update()
+            if resp.status == 403:
+                # May have been logged out, try again
+                _LOGGER.warning(
+                    "Error executing %s, logging in and trying again...", event
+                )
+                await self.async_login()
+                if event == "Disarm":
+                    await self.async_alarm_disarm()
+                elif event == "Arm+Stay":
+                    await self.async_alarm_arm_stay()
+                elif event == "Arm+Away":
+                    await self.async_alarm_arm_away()
+            elif resp.status >= 400:
+                _LOGGER.error("%s failed with HTTP code %s", event, resp.status)
+                _LOGGER.error(
+                    "Arming parameters: force_bypass = %s, no_entry_delay = %s, silent_arming = %s",
+                    forcebypass,
+                    noentrydelay,
+                    silentarming,
+                )
+        return True
+
+    async def async_alarm_disarm(self):
+        """Send disarm command."""
+        await self._send("Disarm", False, False, False)
+
+    async def async_alarm_arm_stay(self):
+        """Send arm stay command."""
+        forcebypass = self._forcebypass in ["stay", "true"]
+        noentrydelay = self._noentrydelay in ["stay", "true"]
+        silentarming = self._silentarming in ["stay", "true"]
+        await self._send("Arm+Stay", forcebypass, noentrydelay, silentarming)
+
+    async def async_alarm_arm_away(self):
+        """Send arm away command."""
+        forcebypass = self._forcebypass in ["away", "true"]
+        noentrydelay = self._noentrydelay in ["away", "true"]
+        silentarming = self._silentarming in ["away", "true"]
+        await self._send("Arm+Away", forcebypass, noentrydelay, silentarming)
+
+
+class AlarmdotcomADT(Alarmdotcom):
+    """
+    Access to control.adt.com portal.
+
+    This class logs in via the control.adt.com portal instead of the alarm.com portal.
+    """
+
+    URL_BASE = "https://control.adt.com/"  # this overrides the URL_BASE in the Alarmdotcom class
+    LOGIN_POST_URL = "https://control.adt.com/login.asp"  # this overrides the LOGIN_POST_URL in the Alarmdotcom class
+    IDENTITY_URL = "https://control.adt.com/system-install/api/identity"
+    SKIP_2FA_URL = "https://control.adt.com/system-install/api/engines/twoFactorAuthentication/twoFactorSettings/{}/skipTwoFactorSetup"
+    DOTNETLOGIN_URL = "https://control.adt.com/system-install/api/installmanager/getCustomerDotNetLoginUrl"
+    WRAPUPJOURNEY_URL = (
+        "https://control.adt.com/system-install/api/installmanager/wrapupJourney"
+    )
+
+    async def async_login(self):
+        """Login to control.adt.com."""
+        _LOGGER.debug("Attempting to log into control.adt.com...")
+        try:
+            # login and grab ajax key
+            async with self._websession.post(
+                url=self.LOGIN_POST_URL,
+                data={
+                    "JavaScriptTest": 1,
+                    "cookieTest": 1,
+                    "login": self._username,
+                    "password": self._password,
+                    "submit_banner_form": "Login",
+                },
+            ) as resp:
+                self._ajax_headers["ajaxrequestuniquekey"] = resp.cookies["afg"].value
+        except (asyncio.TimeoutError, aiohttp.ClientError):
+            _LOGGER.error("Can not login to Alarm.com")
+            return False
+        except KeyError:
+            _LOGGER.error("Unable to extract ajax key from Alarm.com")
+            raise
+        try:
+            # grab system id
+            async with self._websession.get(
+                url=self.IDENTITY_URL, headers=self._ajax_headers
+            ) as resp:
+                json = await resp.json()
+            adt_id = json["value"]["id"]
+            self._systemid = json["value"]["customerId"]
+            await self._websession.post(
+                url=self.SKIP_2FA_URL.format(adt_id), headers=self._ajax_headers
+            )
+            async with self._websession.post(
+                url=self.DOTNETLOGIN_URL, headers=self._ajax_headers,
+            ) as resp:
+                json = await resp.json()
+            dotnet_url = json["value"]["url"]
+            await self._websession.post(
+                url=self.WRAPUPJOURNEY_URL, headers=self._ajax_headers,
+            )
+            async with self._websession.get(url=dotnet_url) as resp:
+                self._ajax_headers["ajaxrequestuniquekey"] = resp.cookies["afg"].value
+            # grab partition id
+            async with self._websession.get(
+                url=self.SYSTEM_URL_TEMPLATE.format(self.URL_BASE, self._systemid),
+                headers=self._ajax_headers,
+            ) as resp:
+                json = await (resp.json())
+            self._partitionid = json["data"]["relationships"]["partitions"]["data"][0][
+                "id"
+            ]
+        except (asyncio.TimeoutError, aiohttp.ClientError):
+            _LOGGER.error("Unable to log in to adt.com")
+            return False
+        except (KeyError, IndexError):
+            _LOGGER.error("Unable to extract data from adt.com")
+            raise
+        return True